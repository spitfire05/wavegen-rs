--- conflicted
+++ resolved
@@ -1,4 +1,4 @@
-use crate::{PeriodicFunction, SamplingRate};
+use crate::PeriodicFunction;
 use alloc::{vec, vec::Vec};
 use core::marker::PhantomData;
 use num_traits::{Bounded, NumCast};
@@ -10,7 +10,7 @@
 
 /// Struct representing a waveform, consisting of output numeric type, sampling rate and a vector of [PeriodicFunction]s.
 pub struct Waveform<T: SampleType> {
-    sample_rate: SamplingRate,
+    sample_rate: f64,
     components: Vec<PeriodicFunction>,
     _phantom: PhantomData<T>,
 }
@@ -31,7 +31,10 @@
     ///
     /// assert!(wf.iter().take(100).all(|y| y == 0.0));
     /// ```
-    pub fn new(sample_rate: SamplingRate) -> Self {
+    pub fn new(sample_rate: impl Into<f64>) -> Self {
+        let sample_rate = sample_rate.into();
+        Self::assert_sane(sample_rate);
+
         Waveform {
             sample_rate,
             components: vec![],
@@ -52,7 +55,10 @@
     ///
     /// let wf = Waveform::<f32>::with_components(100.0, vec![sine!(1), dc_bias!(-50)]);
     /// ```
-    pub fn with_components(sample_rate: SamplingRate, components: Vec<PeriodicFunction>) -> Self {
+    pub fn with_components(sample_rate: impl Into<f64>, components: Vec<PeriodicFunction>) -> Self {
+        let sample_rate = sample_rate.into();
+        Self::assert_sane(sample_rate);
+
         Waveform {
             sample_rate,
             components,
@@ -88,8 +94,8 @@
     ///
     /// assert_eq!(42.0, wf.get_sample_rate());
     /// ```
-    pub fn get_sample_rate(&self) -> &SamplingRate {
-        &self.sample_rate
+    pub fn get_sample_rate(&self) -> f64 {
+        self.sample_rate
     }
 
     /// Returns number of components this [Waveform] consists of.
@@ -122,6 +128,12 @@
             inner: self,
             time: 0.0,
         }
+    }
+
+    #[inline(always)]
+    fn assert_sane(x: f64) {
+        assert!(x.is_normal());
+        assert!(x.is_sign_positive());
     }
 }
 
@@ -160,7 +172,7 @@
     }
 
     fn increment_time(&mut self, n: usize) {
-        let new_time = self.time + (n as f64 * (1.0 / self.inner.sample_rate.0));
+        let new_time = self.time + (n as f64 * (1.0 / self.inner.sample_rate));
         if new_time.is_finite() {
             self.time = new_time;
         } else {
@@ -352,11 +364,6 @@
     }
 
     #[test]
-<<<<<<< HEAD
-    fn waveform_is_send_and_sync() {
-        fn test<T: Send + Sync>() {}
-        test::<Waveform<f64>>();
-=======
     fn waveform_is_send() {
         fn assert_send<T: Send>() {}
         assert_send::<Waveform<f64>>();
@@ -366,6 +373,5 @@
     fn waveform_is_sync() {
         fn assert_sync<T: Sync>() {}
         assert_sync::<Waveform<f64>>();
->>>>>>> 02c7693b
     }
 }